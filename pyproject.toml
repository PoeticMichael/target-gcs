--- conflicted
+++ resolved
@@ -21,12 +21,7 @@
 [tool.poetry.dev-dependencies]
 pytest = "^6.2.5"
 tox = "^3.24.4"
-<<<<<<< HEAD
-flake8 = "^3.9.2"
-=======
 flake8 = "^4.0.1"
-black = "^21.9b0"
->>>>>>> 9a457aad
 pydocstyle = "^6.1.1"
 mypy = "^0.910"
 types-requests = "^2.26.1"
